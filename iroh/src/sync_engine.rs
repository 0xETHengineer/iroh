--- conflicted
+++ resolved
@@ -5,11 +5,7 @@
 use anyhow::anyhow;
 use iroh_bytes::{baomap::Store as BaoStore, util::runtime::Handle};
 use iroh_gossip::net::Gossip;
-<<<<<<< HEAD
-use iroh_net::{MagicEndpoint, NodeAddr};
-=======
 use iroh_net::{MagicEndpoint, PeerAddr};
->>>>>>> b24a31c4
 use iroh_sync::{
     store::Store,
     sync::{Author, AuthorId, NamespaceId, Replica},
@@ -75,11 +71,7 @@
     pub async fn start_sync(
         &self,
         namespace: NamespaceId,
-<<<<<<< HEAD
-        peers: Vec<NodeAddr>,
-=======
         peers: Vec<PeerAddr>,
->>>>>>> b24a31c4
     ) -> anyhow::Result<()> {
         self.live.start_sync(namespace, peers).await?;
         Ok(())
