//! Tool to get information about the current network environment of a node,
//! and to test connectivity to specific other nodes.
use std::{
    net::SocketAddr,
    num::NonZeroU16,
    time::{Duration, Instant},
};

use crate::config::{IrohPaths, NodeConfig};

use anyhow::Context;
use clap::Subcommand;
use indicatif::{HumanBytes, MultiProgress, ProgressBar};
use iroh::util::progress::ProgressWriter;
use iroh_net::{
    config,
    defaults::{DEFAULT_DERP_STUN_PORT, TEST_REGION_ID},
    derp::{DerpMap, UseIpv4, UseIpv6},
    key::{PublicKey, SecretKey},
<<<<<<< HEAD
    netcheck, portmapper, MagicEndpoint, NodeAddr,
=======
    netcheck, portmapper, MagicEndpoint, PeerAddr,
>>>>>>> b24a31c4
};
use postcard::experimental::max_size::MaxSize;
use serde::{Deserialize, Serialize};
use tokio::{io::AsyncWriteExt, sync};

use iroh_metrics::core::Core;
use iroh_net::metrics::MagicsockMetrics;

#[derive(Debug, Clone, derive_more::Display)]
pub enum SecretKeyOption {
    /// Generate random secret key
    Random,
    /// Use local secret key
    Local,
    /// Explicitly specify a secret key
    Hex(String),
}

impl std::str::FromStr for SecretKeyOption {
    type Err = anyhow::Error;

    fn from_str(s: &str) -> Result<Self, Self::Err> {
        let s_lower = s.to_ascii_lowercase();
        Ok(if s_lower == "random" {
            SecretKeyOption::Random
        } else if s_lower == "local" {
            SecretKeyOption::Local
        } else {
            SecretKeyOption::Hex(s.to_string())
        })
    }
}

#[derive(Subcommand, Debug, Clone)]
#[allow(clippy::large_enum_variant)]
pub enum Commands {
    /// Report on the current network environment, using either an explicitly provided stun host
    /// or the settings from the config file.
    Report {
        /// Explicitly provided stun host. If provided, this will disable derp and just do stun.
        #[clap(long)]
        stun_host: Option<String>,
        /// The port of the STUN server.
        #[clap(long, default_value_t = DEFAULT_DERP_STUN_PORT)]
        stun_port: u16,
    },
    /// Wait for incoming requests from iroh doctor connect
    Accept {
        /// Our own secret key, in hex. If not specified, the locally configured key will be used.
        #[clap(long, default_value_t = SecretKeyOption::Local)]
        secret_key: SecretKeyOption,

        /// Number of bytes to send to the remote for each test
        #[clap(long, default_value_t = 1024 * 1024 * 16)]
        size: u64,

        /// Number of iterations to run the test for. If not specified, the test will run forever.
        #[clap(long)]
        iterations: Option<u64>,

        /// Use a local derp relay
        #[clap(long)]
        local_derper: bool,
    },
    /// Connect to an iroh doctor accept node.
    Connect {
        /// hex peer id of the node to connect to
        dial: String,

        /// One or more remote endpoints to use when dialing
        #[clap(long)]
        remote_endpoint: Vec<SocketAddr>,

        /// Our own secret key, in hex. If not specified, a random key will be generated.
        #[clap(long, default_value_t = SecretKeyOption::Random)]
        secret_key: SecretKeyOption,

        /// Use a local derp relay
        ///
        /// Overrides the `derp_region` field.
        #[clap(long)]
        local_derper: bool,

        /// The DERP region the peer you are dialing can be found on.
        ///
        /// If `local_derper` is true, this field is ignored.
        ///
        /// When `None`, or if attempting to dial an unknown region, no hole punching can occur.
        ///
        /// Default is `None`.
        #[clap(long)]
        derp_region: Option<u16>,
    },
    /// Probe the port mapping protocols.
    PortMapProbe {
        /// Whether to enable UPnP.
        #[clap(long)]
        enable_upnp: bool,
        /// Whether to enable PCP.
        #[clap(long)]
        enable_pcp: bool,
        /// Whether to enable NAT-PMP.
        #[clap(long)]
        enable_nat_pmp: bool,
    },
    /// Attempt to get a port mapping to the given local port.
    PortMap {
        /// Protocol to use for port mapping. One of ["upnp", "nat_pmp", "pcp"].
        protocol: String,
        /// Local port to get a mapping.
        local_port: NonZeroU16,
        /// How long to wait for an external port to be ready in seconds.
        #[clap(long, default_value_t = 10)]
        timeout_secs: u64,
    },
    /// Get the latencies of the different DERP regions
    ///
    /// Tests the latencies of the default DERP regions and nodes. To test custom regions or nodes,
    /// adjust the [`Config`].
    DerpRegions,
}

#[derive(Debug, Serialize, Deserialize, MaxSize)]
enum TestStreamRequest {
    Echo { bytes: u64 },
    Drain { bytes: u64 },
    Send { bytes: u64, block_size: u32 },
}

struct TestConfig {
    size: u64,
    iterations: Option<u64>,
}

fn update_pb(
    task: &'static str,
    pb: ProgressBar,
    total_bytes: u64,
    mut updates: sync::mpsc::Receiver<u64>,
) -> tokio::task::JoinHandle<()> {
    pb.set_message(task);
    pb.set_position(0);
    pb.set_length(total_bytes);
    tokio::spawn(async move {
        while let Some(position) = updates.recv().await {
            pb.set_position(position);
        }
    })
}

/// handle a test stream request
async fn handle_test_request(
    mut send: quinn::SendStream,
    mut recv: quinn::RecvStream,
    gui: &Gui,
) -> anyhow::Result<()> {
    let mut buf = [0u8; TestStreamRequest::POSTCARD_MAX_SIZE];
    recv.read_exact(&mut buf).await?;
    let request: TestStreamRequest = postcard::from_bytes(&buf)?;
    match request {
        TestStreamRequest::Echo { bytes } => {
            // copy the stream back
            let (mut send, updates) = ProgressWriter::new(&mut send);
            let t0 = Instant::now();
            let progress = update_pb("echo", gui.pb.clone(), bytes, updates);
            tokio::io::copy(&mut recv, &mut send).await?;
            let elapsed = t0.elapsed();
            drop(send);
            progress.await?;
            gui.set_echo(bytes, elapsed);
        }
        TestStreamRequest::Drain { bytes } => {
            // drain the stream
            let (mut send, updates) = ProgressWriter::new(tokio::io::sink());
            let progress = update_pb("recv", gui.pb.clone(), bytes, updates);
            let t0 = Instant::now();
            tokio::io::copy(&mut recv, &mut send).await?;
            let elapsed = t0.elapsed();
            drop(send);
            progress.await?;
            gui.set_recv(bytes, elapsed);
        }
        TestStreamRequest::Send { bytes, block_size } => {
            // send the requested number of bytes, in blocks of the requested size
            let (mut send, updates) = ProgressWriter::new(&mut send);
            let progress = update_pb("send", gui.pb.clone(), bytes, updates);
            let t0 = Instant::now();
            send_blocks(&mut send, bytes, block_size).await?;
            drop(send);
            let elapsed = t0.elapsed();
            progress.await?;
            gui.set_send(bytes, elapsed);
        }
    }
    send.finish().await?;
    Ok(())
}

async fn send_blocks(
    mut send: impl tokio::io::AsyncWrite + Unpin,
    total_bytes: u64,
    block_size: u32,
) -> anyhow::Result<()> {
    // send the requested number of bytes, in blocks of the requested size
    let buf = vec![0u8; block_size as usize];
    let mut remaining = total_bytes;
    while remaining > 0 {
        let n = remaining.min(block_size as u64);
        send.write_all(&buf[..n as usize]).await?;
        remaining -= n;
    }
    Ok(())
}

async fn report(
    stun_host: Option<String>,
    stun_port: u16,
    config: &NodeConfig,
) -> anyhow::Result<()> {
    let port_mapper = portmapper::Client::default().await;
    let mut client = netcheck::Client::new(Some(port_mapper)).await?;

    let dm = match stun_host {
        Some(host_name) => {
            let url = host_name.parse()?;
            // creating a derp map from host name and stun port
            DerpMap::default_from_node(url, stun_port, UseIpv4::TryDns, UseIpv6::TryDns, 0)
        }
        None => config.derp_map()?.unwrap_or_default(),
    };
    println!("getting report using derp map {dm:#?}");

    let r = client.get_report(dm, None, None).await?;
    println!("{r:#?}");
    Ok(())
}

/// Contain all the gui state
struct Gui {
    #[allow(dead_code)]
    mp: MultiProgress,
    pb: ProgressBar,
    #[allow(dead_code)]
    counters: ProgressBar,
    send_pb: ProgressBar,
    recv_pb: ProgressBar,
    echo_pb: ProgressBar,
    counter_task: Option<tokio::task::JoinHandle<()>>,
}

impl Gui {
    fn new() -> Self {
        let mp = MultiProgress::new();
        mp.set_draw_target(indicatif::ProgressDrawTarget::stderr());
        let pb = indicatif::ProgressBar::hidden();
        let counters = mp.add(ProgressBar::hidden());
        let send_pb = mp.add(ProgressBar::hidden());
        let recv_pb = mp.add(ProgressBar::hidden());
        let echo_pb = mp.add(ProgressBar::hidden());
        let style = indicatif::ProgressStyle::default_bar()
            .template("{msg}")
            .unwrap();
        send_pb.set_style(style.clone());
        recv_pb.set_style(style.clone());
        echo_pb.set_style(style.clone());
        counters.set_style(style);
        let pb = mp.add(pb);
        pb.enable_steady_tick(Duration::from_millis(100));
        pb.set_style(indicatif::ProgressStyle::default_bar()
            .template("{spinner:.green} [{bar:80.cyan/blue}] {msg} {bytes}/{total_bytes} ({bytes_per_sec})").unwrap()
            .progress_chars("█▉▊▋▌▍▎▏ "));
        let counters2 = counters.clone();
        let counter_task = tokio::spawn(async move {
            loop {
                Self::update_counters(&counters2);
                tokio::time::sleep(Duration::from_millis(100)).await;
            }
        });
        Self {
            mp,
            pb,
            counters,
            send_pb,
            recv_pb,
            echo_pb,
            counter_task: Some(counter_task),
        }
    }

    fn update_counters(target: &ProgressBar) {
        if let Some(core) = Core::get() {
            let metrics = core.get_collector::<MagicsockMetrics>().unwrap();
            tracing::error!("metrics enabled");
            let send_ipv4 = HumanBytes(metrics.send_ipv4.get());
            let send_ipv6 = HumanBytes(metrics.send_ipv6.get());
            let send_derp = HumanBytes(metrics.send_derp.get());
            let recv_data_derp = HumanBytes(metrics.recv_data_derp.get());
            let recv_data_ipv4 = HumanBytes(metrics.recv_data_ipv4.get());
            let recv_data_ipv6 = HumanBytes(metrics.recv_data_ipv6.get());
            let text = format!(
                r#"Counters

Derp:
  send: {send_derp}
  recv: {recv_data_derp}
Ipv4:
  send: {send_ipv4}
  recv: {recv_data_ipv4}
Ipv6:
  send: {send_ipv6}
  recv: {recv_data_ipv6}
"#,
            );
            target.set_message(text);
        }
    }

    fn set_send(&self, b: u64, d: Duration) {
        Self::set_bench_speed(&self.send_pb, "send", b, d);
    }

    fn set_recv(&self, b: u64, d: Duration) {
        Self::set_bench_speed(&self.recv_pb, "recv", b, d);
    }

    fn set_echo(&self, b: u64, d: Duration) {
        Self::set_bench_speed(&self.echo_pb, "echo", b, d);
    }

    fn set_bench_speed(pb: &ProgressBar, text: &str, b: u64, d: Duration) {
        pb.set_message(format!(
            "{}: {}/s",
            text,
            HumanBytes((b as f64 / d.as_secs_f64()) as u64)
        ));
    }
}

impl Drop for Gui {
    fn drop(&mut self) {
        if let Some(task) = self.counter_task.take() {
            task.abort();
        }
    }
}

async fn active_side(connection: quinn::Connection, config: &TestConfig) -> anyhow::Result<()> {
    let n = config.iterations.unwrap_or(u64::MAX);
    let gui = Gui::new();
    let Gui { pb, .. } = &gui;
    for _ in 0..n {
        let d = send_test(&connection, config, pb).await?;
        gui.set_send(config.size, d);
        let d = recv_test(&connection, config, pb).await?;
        gui.set_recv(config.size, d);
        let d = echo_test(&connection, config, pb).await?;
        gui.set_echo(config.size, d);
    }
    Ok(())
}

async fn send_test_request(
    send: &mut quinn::SendStream,
    request: &TestStreamRequest,
) -> anyhow::Result<()> {
    let mut buf = [0u8; TestStreamRequest::POSTCARD_MAX_SIZE];
    postcard::to_slice(&request, &mut buf)?;
    send.write_all(&buf).await?;
    Ok(())
}

async fn echo_test(
    connection: &quinn::Connection,
    config: &TestConfig,
    pb: &indicatif::ProgressBar,
) -> anyhow::Result<Duration> {
    let size = config.size;
    let (mut send, mut recv) = connection.open_bi().await?;
    send_test_request(&mut send, &TestStreamRequest::Echo { bytes: size }).await?;
    let (mut sink, updates) = ProgressWriter::new(tokio::io::sink());
    let copying = tokio::spawn(async move { tokio::io::copy(&mut recv, &mut sink).await });
    let progress = update_pb("echo", pb.clone(), size, updates);
    let t0 = Instant::now();
    send_blocks(&mut send, size, 1024 * 1024).await?;
    send.finish().await?;
    let received = copying.await??;
    anyhow::ensure!(received == size);
    let duration = t0.elapsed();
    progress.await?;
    Ok(duration)
}

async fn send_test(
    connection: &quinn::Connection,
    config: &TestConfig,
    pb: &indicatif::ProgressBar,
) -> anyhow::Result<Duration> {
    let size = config.size;
    let (mut send, mut recv) = connection.open_bi().await?;
    send_test_request(&mut send, &TestStreamRequest::Drain { bytes: size }).await?;
    let (mut send_with_progress, updates) = ProgressWriter::new(&mut send);
    let copying =
        tokio::spawn(async move { tokio::io::copy(&mut recv, &mut tokio::io::sink()).await });
    let progress = update_pb("send", pb.clone(), size, updates);
    let t0 = Instant::now();
    send_blocks(&mut send_with_progress, size, 1024 * 1024).await?;
    drop(send_with_progress);
    send.finish().await?;
    drop(send);
    let received = copying.await??;
    anyhow::ensure!(received == 0);
    let duration = t0.elapsed();
    progress.await?;
    Ok(duration)
}

async fn recv_test(
    connection: &quinn::Connection,
    config: &TestConfig,
    pb: &indicatif::ProgressBar,
) -> anyhow::Result<Duration> {
    let size = config.size;
    let (mut send, mut recv) = connection.open_bi().await?;
    let t0 = Instant::now();
    let (mut sink, updates) = ProgressWriter::new(tokio::io::sink());
    send_test_request(
        &mut send,
        &TestStreamRequest::Send {
            bytes: size,
            block_size: 1024 * 1024,
        },
    )
    .await?;
    let copying = tokio::spawn(async move { tokio::io::copy(&mut recv, &mut sink).await });
    let progress = update_pb("recv", pb.clone(), size, updates);
    send.finish().await?;
    let received = copying.await??;
    anyhow::ensure!(received == size);
    let duration = t0.elapsed();
    progress.await?;
    Ok(duration)
}

/// Passive side that just accepts connections and answers requests (echo, drain or send)
async fn passive_side(connection: quinn::Connection) -> anyhow::Result<()> {
    let gui = Gui::new();
    loop {
        match connection.accept_bi().await {
            Ok((send, recv)) => {
                if let Err(cause) = handle_test_request(send, recv, &gui).await {
                    eprintln!("Error handling test request {cause}");
                }
            }
            Err(cause) => {
                eprintln!("error accepting bidi stream {cause}");
                break Err(cause.into());
            }
        };
    }
}

fn configure_local_derp_map() -> DerpMap {
    let stun_port = DEFAULT_DERP_STUN_PORT;
    let url = "http://derp.invalid:3340".parse().unwrap();
    let derp_ipv4 = UseIpv4::Some("127.0.0.1".parse().unwrap());
    let derp_ipv6 = UseIpv6::TryDns;
    DerpMap::default_from_node(url, stun_port, derp_ipv4, derp_ipv6, TEST_REGION_ID)
}

const DR_DERP_ALPN: [u8; 11] = *b"n0/drderp/1";

async fn make_endpoint(
    secret_key: SecretKey,
    derp_map: Option<DerpMap>,
) -> anyhow::Result<MagicEndpoint> {
    tracing::info!(
        "public key: {}",
        hex::encode(secret_key.public().as_bytes())
    );
    tracing::info!("derp map {:#?}", derp_map);

    let (on_derp_s, mut on_derp_r) = sync::mpsc::channel(8);
    let on_net_info = |ni: config::NetInfo| {
        tracing::info!("got net info {:#?}", ni);
    };

    let on_endpoints = move |ep: &[config::Endpoint]| {
        tracing::info!("got endpoint {:#?}", ep);
    };

    let on_derp_active = move || {
        tracing::info!("got derp active");
        on_derp_s.try_send(()).ok();
    };

    let mut transport_config = quinn::TransportConfig::default();
    transport_config.keep_alive_interval(Some(Duration::from_secs(5)));
    transport_config.max_idle_timeout(Some(Duration::from_secs(10).try_into().unwrap()));

    let endpoint = MagicEndpoint::builder()
        .secret_key(secret_key)
        .alpns(vec![DR_DERP_ALPN.to_vec()])
        .transport_config(transport_config)
        .on_net_info(Box::new(on_net_info))
        .on_endpoints(Box::new(on_endpoints))
        .on_derp_active(Box::new(on_derp_active));
    let endpoint = match derp_map {
        Some(derp_map) => endpoint.enable_derp(derp_map),
        None => endpoint,
    };
    let endpoint = endpoint.bind(0).await?;

    tokio::time::timeout(Duration::from_secs(10), on_derp_r.recv())
        .await
        .context("wait for derp connection")?;

    Ok(endpoint)
}

async fn connect(
    dial: String,
    secret_key: SecretKey,
    direct_addresses: Vec<SocketAddr>,
    derp_region: Option<u16>,
    derp_map: Option<DerpMap>,
) -> anyhow::Result<()> {
    let endpoint = make_endpoint(secret_key, derp_map).await?;

    let bytes = hex::decode(dial)?;
    let peer_id = PublicKey::try_from(&bytes[..]).context("failed to parse PublicKey")?;

    tracing::info!("dialing {:?}", peer_id);
<<<<<<< HEAD
    let addr = NodeAddr::from_parts(peer_id, derp_region, remote_endpoints);
    let conn = endpoint.connect(addr, &DR_DERP_ALPN).await;
=======
    let peer_addr = PeerAddr::from_parts(peer_id, derp_region, direct_addresses);
    let conn = endpoint.connect(peer_addr, &DR_DERP_ALPN).await;
>>>>>>> b24a31c4
    match conn {
        Ok(connection) => {
            if let Err(cause) = passive_side(connection).await {
                eprintln!("error handling connection: {cause}");
            }
        }
        Err(cause) => {
            eprintln!("unable to connect to {peer_id}: {cause}");
        }
    }

    Ok(())
}

/// format a socket addr so that it does not have to be escaped on the console
fn format_addr(addr: SocketAddr) -> String {
    if addr.is_ipv6() {
        format!("'{addr}'")
    } else {
        format!("{addr}")
    }
}

async fn accept(
    secret_key: SecretKey,
    config: TestConfig,
    derp_map: Option<DerpMap>,
) -> anyhow::Result<()> {
    let endpoint = make_endpoint(secret_key.clone(), derp_map).await?;

    let endpoints = endpoint.local_endpoints().await?;
    let remote_addrs = endpoints
        .iter()
        .map(|endpoint| format!("--remote-endpoint {}", format_addr(endpoint.addr)))
        .collect::<Vec<_>>()
        .join(" ");
    println!(
            "Run\n\niroh doctor connect {} {}\n\nin another terminal or on another machine to connect by key and addr.",
            hex::encode(secret_key.public().as_bytes()),
            remote_addrs,
        );
    println!("Omit the --remote-endpoint args to connect just by key.");
    while let Some(connecting) = endpoint.accept().await {
        match connecting.await {
            Ok(connection) => {
                println!("\nAccepted connection. Performing test.\n");
                let t0 = Instant::now();
                if let Err(cause) = active_side(connection, &config).await {
                    println!("error after {}: {cause}", t0.elapsed().as_secs_f64());
                }
            }
            Err(cause) => {
                eprintln!("error accepting connection {cause}");
            }
        }
    }

    Ok(())
}

async fn port_map(protocol: &str, local_port: NonZeroU16, timeout: Duration) -> anyhow::Result<()> {
    // create the config that enables exlusively the required protocol
    let mut enable_upnp = false;
    let mut enable_pcp = false;
    let mut enable_nat_pmp = false;
    match protocol.to_ascii_lowercase().as_ref() {
        "upnp" => enable_upnp = true,
        "nat_pmp" => enable_nat_pmp = true,
        "pcp" => enable_pcp = true,
        other => anyhow::bail!("Unknown port mapping protocol {other}"),
    }
    let config = portmapper::Config {
        enable_upnp,
        enable_pcp,
        enable_nat_pmp,
    };
    let port_mapper = portmapper::Client::new(config).await;
    let mut watcher = port_mapper.watch_external_address();
    port_mapper.update_local_port(local_port);

    // wait for the mapping to be ready, or timeout waiting for a change.
    match tokio::time::timeout(timeout, watcher.changed()).await {
        Ok(Ok(_)) => match *watcher.borrow() {
            Some(address) => {
                println!("Port mapping ready: {address}");
                // Ensure the port mapper remains alive until the end.
                drop(port_mapper);
                Ok(())
            }
            None => anyhow::bail!("No port mapping found"),
        },
        Ok(Err(_recv_err)) => anyhow::bail!("Service dropped. This is a bug"),
        Err(_) => anyhow::bail!("Timed out waiting for a port mapping"),
    }
}

async fn port_map_probe(config: portmapper::Config) -> anyhow::Result<()> {
    println!("probing port mapping protocols with {config:?}");
    let port_mapper = portmapper::Client::new(config).await;
    let probe_rx = port_mapper.probe();
    let probe = probe_rx.await?.map_err(|e| anyhow::anyhow!(e))?;
    println!("{probe}");
    Ok(())
}

async fn derp_regions(config: NodeConfig) -> anyhow::Result<()> {
    let key = SecretKey::generate();
    let mut set = tokio::task::JoinSet::new();
    if config.derp_regions.is_empty() {
        println!("No DERP Regions specified in the config file.");
    }
    for region in config.derp_regions.into_iter() {
        let secret_key = key.clone();
        set.spawn(async move {
            let mut region_details = RegionDetails {
                latency: None,
                error: None,
                region_id: region.region_id,
                hosts: region.nodes.iter().map(|n| n.url.clone()).collect(),
            };
            let client = match iroh_net::derp::http::ClientBuilder::new()
                .get_region(move || {
                    let region = region.clone();
                    Box::pin(async move { Some(region) })
                })
                .build(secret_key)
            {
                Ok(c) => c,
                Err(e) => {
                    region_details.error = Some(e.to_string());
                    return region_details;
                }
            };
            let start = std::time::Instant::now();
            match tokio::time::timeout(Duration::from_secs(2), client.connect()).await {
                Err(e) => {
                    region_details.error = Some(e.to_string());
                }
                Ok(Err(e)) => {
                    region_details.error = Some(e.to_string());
                }
                Ok(_) => {
                    region_details.latency = Some(start.elapsed());
                }
            }
            region_details
        });
    }
    let mut success = Vec::new();
    let mut fail = Vec::new();
    while let Some(region_details) = set.join_next().await {
        let region_details = region_details?;
        if region_details.latency.is_some() {
            success.push(region_details);
        } else {
            fail.push(region_details);
        }
    }
    success.sort_by_key(|d| d.latency);
    if !success.is_empty() {
        println!("DERP Region Latencies:");
        println!();
    }
    for region in success {
        println!("{region}");
        println!();
    }
    if !fail.is_empty() {
        println!("Connection Failures:");
        println!();
    }
    for region in fail {
        println!("{region}");
        println!();
    }
    Ok(())
}

struct RegionDetails {
    latency: Option<Duration>,
    region_id: u16,
    hosts: Vec<url::Url>,
    error: Option<String>,
}

impl std::fmt::Display for RegionDetails {
    fn fmt(&self, f: &mut std::fmt::Formatter<'_>) -> std::fmt::Result {
        match self.latency {
            Some(duration) => {
                write!(
                    f,
                    "Region {}\nLatency {:?}\nHosts:\n\t{:?}",
                    self.region_id,
                    duration,
                    self.hosts
                        .iter()
                        .map(|u| u.to_string())
                        .collect::<Vec<String>>()
                )
            }
            None => {
                write!(
                    f,
                    "Region {}\nError connecting to region: {}\nHosts:\n\t{:?}",
                    self.region_id,
                    self.error
                        .as_ref()
                        .map_or("Unknown Error".to_string(), |e| e.clone()),
                    self.hosts
                        .iter()
                        .map(|u| u.to_string())
                        .collect::<Vec<String>>()
                )
            }
        }
    }
}

fn create_secret_key(secret_key: SecretKeyOption) -> anyhow::Result<SecretKey> {
    Ok(match secret_key {
        SecretKeyOption::Random => SecretKey::generate(),
        SecretKeyOption::Hex(hex) => {
            let bytes = hex::decode(hex)?;
            SecretKey::try_from(&bytes[..])?
        }
        SecretKeyOption::Local => {
            let path = IrohPaths::SecretKey.with_env()?;
            if path.exists() {
                let bytes = std::fs::read(&path)?;
                SecretKey::try_from_openssh(bytes)?
            } else {
                println!(
                    "Local key not found in {}. Using random key.",
                    path.display()
                );
                SecretKey::generate()
            }
        }
    })
}

pub async fn run(command: Commands, config: &NodeConfig) -> anyhow::Result<()> {
    match command {
        Commands::Report {
            stun_host,
            stun_port,
        } => report(stun_host, stun_port, config).await,
        Commands::Connect {
            dial,
            secret_key,
            local_derper,
            derp_region,
            remote_endpoint,
        } => {
            let (derp_map, derp_region) = if local_derper {
                (Some(configure_local_derp_map()), Some(TEST_REGION_ID))
            } else {
                (config.derp_map()?, derp_region)
            };
            let secret_key = create_secret_key(secret_key)?;
            connect(dial, secret_key, remote_endpoint, derp_region, derp_map).await
        }
        Commands::Accept {
            secret_key,
            local_derper,
            size,
            iterations,
        } => {
            let derp_map = if local_derper {
                Some(configure_local_derp_map())
            } else {
                config.derp_map()?
            };
            let secret_key = create_secret_key(secret_key)?;
            let config = TestConfig { size, iterations };
            accept(secret_key, config, derp_map).await
        }
        Commands::PortMap {
            protocol,
            local_port,
            timeout_secs,
        } => port_map(&protocol, local_port, Duration::from_secs(timeout_secs)).await,
        Commands::PortMapProbe {
            enable_upnp,
            enable_pcp,
            enable_nat_pmp,
        } => {
            let config = portmapper::Config {
                enable_upnp,
                enable_pcp,
                enable_nat_pmp,
            };

            port_map_probe(config).await
        }
        Commands::DerpRegions => {
            let config = NodeConfig::from_env(None)?;
            derp_regions(config).await
        }
    }
}<|MERGE_RESOLUTION|>--- conflicted
+++ resolved
@@ -17,11 +17,7 @@
     defaults::{DEFAULT_DERP_STUN_PORT, TEST_REGION_ID},
     derp::{DerpMap, UseIpv4, UseIpv6},
     key::{PublicKey, SecretKey},
-<<<<<<< HEAD
-    netcheck, portmapper, MagicEndpoint, NodeAddr,
-=======
     netcheck, portmapper, MagicEndpoint, PeerAddr,
->>>>>>> b24a31c4
 };
 use postcard::experimental::max_size::MaxSize;
 use serde::{Deserialize, Serialize};
@@ -554,13 +550,8 @@
     let peer_id = PublicKey::try_from(&bytes[..]).context("failed to parse PublicKey")?;
 
     tracing::info!("dialing {:?}", peer_id);
-<<<<<<< HEAD
-    let addr = NodeAddr::from_parts(peer_id, derp_region, remote_endpoints);
-    let conn = endpoint.connect(addr, &DR_DERP_ALPN).await;
-=======
     let peer_addr = PeerAddr::from_parts(peer_id, derp_region, direct_addresses);
     let conn = endpoint.connect(peer_addr, &DR_DERP_ALPN).await;
->>>>>>> b24a31c4
     match conn {
         Ok(connection) => {
             if let Err(cause) = passive_side(connection).await {
