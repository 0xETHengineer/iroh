--- conflicted
+++ resolved
@@ -37,15 +37,9 @@
     let ticket = node.ticket(hash).await?.with_recursive(false);
     // print some info about the node
     println!("serving hash:    {}", ticket.hash());
-<<<<<<< HEAD
-    println!("node PeerID:     {}", ticket.node_addr().node_id);
-    println!("node listening addresses:");
-    for addr in &ticket.node_addr().direct_addrs {
-=======
     println!("node PeerID:     {}", ticket.node_addr().peer_id);
     println!("node listening addresses:");
     for addr in ticket.node_addr().direct_addresses() {
->>>>>>> b24a31c4
         println!("\t{:?}", addr);
     }
     // print the ticket, containing all the above information
