[workspace]
members = [
  "iroh",
  "iroh-io",
  "iroh-net",
  "iroh-bytes",
  "iroh-metrics",
]

[profile.optimized-release]
inherits = 'release'
lto = true
debug-assertions = false
opt-level = 3
panic = 'abort'
incremental = false

[patch.crates-io]
<<<<<<< HEAD
iroh-io = { path = "./iroh-io" }
bao-tree = { git = "https://github.com/n0-computer/bao-tree" }

[patch.crates-io.ed25519-dalek]
git = "https://github.com/dalek-cryptography/ed25519-dalek"
rev = "4afbf09e1cb15bedc6f79c25cec388b5cd436f0d"
=======
iroh-io = { path = "./iroh-io" }
>>>>>>> 3dca6125
<|MERGE_RESOLUTION|>--- conflicted
+++ resolved
@@ -16,13 +16,5 @@
 incremental = false
 
 [patch.crates-io]
-<<<<<<< HEAD
 iroh-io = { path = "./iroh-io" }
-bao-tree = { git = "https://github.com/n0-computer/bao-tree" }
-
-[patch.crates-io.ed25519-dalek]
-git = "https://github.com/dalek-cryptography/ed25519-dalek"
-rev = "4afbf09e1cb15bedc6f79c25cec388b5cd436f0d"
-=======
-iroh-io = { path = "./iroh-io" }
->>>>>>> 3dca6125
+bao-tree = { git = "https://github.com/n0-computer/bao-tree" }