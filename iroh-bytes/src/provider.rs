--- conflicted
+++ resolved
@@ -17,16 +17,11 @@
 use walkdir::WalkDir;
 
 use crate::blobs::Collection;
-<<<<<<< HEAD
-use crate::protocol::{read_lp, write_lp, GetRequest, Handshake, RangeSpec, Request, VERSION};
-use crate::provider::database::BaoCollectionEntry;
-=======
 use crate::protocol::{
     read_lp, write_lp, CustomGetRequest, GetRequest, Handshake, RangeSpec, Request, RequestToken,
     VERSION,
 };
-use crate::tokio_util::read_as_bytes;
->>>>>>> 3dca6125
+use crate::provider::database::BaoCollectionEntry;
 use crate::util::{canonicalize_path, Hash, Progress, RpcError};
 
 pub mod collection;
@@ -154,21 +149,21 @@
 /// hook into the request handling to process authorization by examining
 /// the request and any given token. Any error returned will abort the request,
 /// and the error will be sent to the requester.
-pub trait RequestAuthorizationHandler: Send + Sync + Clone + 'static {
+pub trait RequestAuthorizationHandler<D>: Send + Sync + Clone + 'static {
     /// Handle the authorization request, given an opaque data blob from the requester.
     fn authorize(
         &self,
-        db: Database,
+        db: D,
         token: Option<RequestToken>,
         request: &Request,
     ) -> BoxFuture<'static, anyhow::Result<()>>;
 }
 
 /// Define RequestAuthorizationHandler for () so we can use it as a no-op default.
-impl RequestAuthorizationHandler for () {
+impl<D> RequestAuthorizationHandler<D> for () {
     fn authorize(
         &self,
-        _db: Database,
+        _db: D,
         token: Option<RequestToken>,
         _request: &Request,
     ) -> BoxFuture<'static, anyhow::Result<()>> {
@@ -189,31 +184,23 @@
 /// on the fly.
 pub trait CustomGetHandler<D>: Send + Sync + Clone + 'static {
     /// Handle the custom request, given an opaque data blob from the requester.
-<<<<<<< HEAD
-    fn handle(&self, request: Bytes, db: D) -> BoxFuture<'static, anyhow::Result<GetRequest>>;
-}
-
-/// Define CustomGetHandler for () so we can use it as a no-op default.
-impl<D> CustomGetHandler<D> for () {
-    fn handle(&self, _request: Bytes, _db: D) -> BoxFuture<'static, anyhow::Result<GetRequest>> {
-=======
     fn handle(
         &self,
         token: Option<RequestToken>,
         request: Bytes,
-        db: Database,
+        db: D,
     ) -> BoxFuture<'static, anyhow::Result<GetRequest>>;
 }
 
+/// Handle the custom request, given an opaque data blob from the requester.
 /// Define CustomGetHandler for () so we can use it as a no-op default.
-impl CustomGetHandler for () {
+impl<D> CustomGetHandler<D> for () {
     fn handle(
         &self,
         _token: Option<RequestToken>,
         _request: Bytes,
-        _db: Database,
+        _db: D,
     ) -> BoxFuture<'static, anyhow::Result<GetRequest>> {
->>>>>>> 3dca6125
         async move { Err(anyhow::anyhow!("no custom get handler defined")) }.boxed()
     }
 }
@@ -221,7 +208,6 @@
 /// A [`Database`] entry.
 ///
 /// This is either stored externally in the file system, or internally in the database.
-/// Collections are always stored internally for now.
 ///
 /// Internally stored entries are stored in the iroh home directory when the database is
 /// persisted.
@@ -456,15 +442,12 @@
     fn send(&self, event: Event) -> Option<Event>;
 }
 
-<<<<<<< HEAD
-pub async fn handle_connection<D: BaoCollection, C: CustomGetHandler<D>, E: EventSender>(
-=======
 pub async fn handle_connection<
-    C: CustomGetHandler,
+    D: BaoCollection,
+    C: CustomGetHandler<D>,
     E: EventSender,
-    A: RequestAuthorizationHandler,
+    A: RequestAuthorizationHandler<D>,
 >(
->>>>>>> 3dca6125
     connecting: quinn::Connecting,
     db: D,
     events: E,
@@ -523,12 +506,8 @@
     db: D,
     mut reader: quinn::RecvStream,
     writer: ResponseWriter<E>,
-<<<<<<< HEAD
     custom_get_handler: impl CustomGetHandler<D>,
-=======
-    custom_get_handler: impl CustomGetHandler,
-    authorization_handler: impl RequestAuthorizationHandler,
->>>>>>> 3dca6125
+    authorization_handler: impl RequestAuthorizationHandler<D>,
 ) -> Result<()> {
     let mut in_buffer = BytesMut::with_capacity(1024);
 
@@ -560,15 +539,9 @@
         }
     }
 }
-<<<<<<< HEAD
-async fn handle_custom_get<D: BaoCollection, E: EventSender>(
+async fn handle_custom_get<E: EventSender, D: BaoCollection>(
     db: D,
-    request: Bytes,
-=======
-async fn handle_custom_get<E: EventSender>(
-    db: Database,
     request: CustomGetRequest,
->>>>>>> 3dca6125
     mut writer: ResponseWriter<E>,
     custom_get_handler: impl CustomGetHandler<D>,
 ) -> Result<()> {
