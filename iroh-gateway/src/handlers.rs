--- conflicted
+++ resolved
@@ -72,12 +72,8 @@
             ServiceBuilder::new()
                 // Handle errors from middleware
                 .layer(Extension(Arc::clone(state)))
-<<<<<<< HEAD
                 .layer(middleware::from_fn(request_middleware))
-                .layer(CompressionLayer::new())
-=======
                 // .layer(CompressionLayer::new())
->>>>>>> c373d30b
                 .layer(HandleErrorLayer::new(middleware_error_handler::<T>))
                 // .load_shed()
                 // .concurrency_limit(2048 * 1024)
